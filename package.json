--- conflicted
+++ resolved
@@ -7,15 +7,9 @@
   "devDependencies": {
     "@wasm-tool/wasm-pack-plugin": "1.7.0",
     "html-webpack-plugin": "^5.6.3",
-<<<<<<< HEAD
-    "prettier": "3.4.2",
-    "webpack": "^5.97.1",
-    "webpack-cli": "^6.0.1",
-=======
     "prettier": "3.5.1",
     "webpack": "^5.98.0",
-    "webpack-cli": "^5.1.4",
->>>>>>> ae3217b1
+    "webpack-cli": "^6.0.1",
     "webpack-dev-server": "^5.2.0"
   }
 }