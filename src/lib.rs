// #![deny(warnings)]
pub mod comb;
#[macro_use]
pub mod equal;
pub mod guide;
pub mod interval;
pub mod ji;
pub mod ji_ratio;
#[macro_use]
pub mod monzo;
pub mod helpers;
pub mod primes;
#[macro_use]
pub mod subgroup_monzo;
pub mod words;

// use equal::is_in_tuning_range;
use itertools::Itertools;
use ji_ratio::RawJiRatio;
// use monzo::Monzo;
// use nalgebra::{Matrix3, Vector3};
// use subgroup_monzo::SubgroupMonzo;
use wasm_bindgen::prelude::*;
use words::{chirality, is_mos_subst};
use words::{Chirality, Letter};

#[wasm_bindgen]
extern "C" {
    fn alert(s: &str);
    // Use `js_namespace` here to bind `console.log(..)` instead of just
    // `log(..)`
    #[wasm_bindgen(js_namespace = console)]
    fn log(s: &str);
}

#[allow(unused_macros)]
macro_rules! console_log {
    // Note that this is using the `log` function imported above during
    // `bare_bones`
    ($($t:tt)*) => (log(&format_args!($($t)*).to_string()))
}

const STEP_LETTERS: [&str; 12] = [
    "",                                                     // 0
    "X",                                                    // 1
    "Ls",                                                   // 2
    "Lms",                                                  // 3
    "Lmns",                                                 // 4
    "HLmns",                                                // 5
    "HLmnst",                                               // 6
    "BHLmnst",                                              // 7
    "BHLmnstw",                                             // 8
    "BCHLmnstw",                                            // 9
    "BCHLmnpstw",                                           // 10
    "ABCDEFGHIJKLMNOPQRSTUVWXYZabcdefghijklmnopqrstuvwxyz", // >= 11
];

use std::cmp::min;
use std::collections::HashSet;

use serde::Serialize;
use serde_wasm_bindgen::to_value;

use guide::guide_frames;
use guide::GuideFrame;
// use interval::{Dyad, JiRatio};
use words::{least_mode, maximum_variety, monotone_lm, monotone_ms, monotone_s0, CountVector};

// for the edo search
pub const EDO_BOUND: i32 = 111;
pub const S_LOWER_BOUND: f64 = 20.0;
pub const S_UPPER_BOUND: f64 = 200.0;

fn det3(v0: &[u8], v1: &[u8], v2: &[u8]) -> i16 {
    v0[0] as i16 * v1[1] as i16 * v2[2] as i16
        + v0[1] as i16 * v1[2] as i16 * v2[0] as i16
        + v0[2] as i16 * v1[0] as i16 * v2[1] as i16
        - v0[2] as i16 * v1[1] as i16 * v2[0] as i16
        - v0[1] as i16 * v1[0] as i16 * v2[2] as i16
        - v0[0] as i16 * v1[2] as i16 * v2[1] as i16
}

// A representation of a GuideFrame that should be WASM-readable
#[derive(Clone, Debug, Serialize)]
pub struct GuideResult {
    /// Either Guided GS or multiple interleaved Guided GSes
    /// `guided_gs` generates a guided generator sequence (detempered single-period MOS) subscale.
    /// The `JsValue` is an array of 3 numbers where each entry is the count of the corresp. step size.
    pub gs: Vec<Vec<u8>>,
    /// The aggregate generator
    pub aggregate: Vec<u8>,
    /// `polyoffset` is the set of intervals that each guided generator sequence chain is based on. Always includes the unison.
    /// The `JsValue` is an array of 3 numbers where each entry is the count of the corresp. step size.
    pub polyoffset: Vec<Vec<u8>>,
    /// complexity result
    /// The base GS chains in a multiple GS structure don't form interleaved scales. Instead they form a detempered copy of m-edo.
    pub multiplicity: u8,
    pub complexity: u8,
}

/// A representation of a Scale Profile. Doesn't include tunings.
#[derive(Debug, Serialize)]
pub struct ScaleProfile {
    /// brightest word
    word: String,
    /// unimodular basis for lattice is there is one
    lattice_basis: Option<Vec<Vec<u8>>>,
    /// chirality
    chirality: Chirality,
    /// brightest mode of reversed word
    reversed: String,
    /// lowest-complexity guide frame structure provided there is one
    structure: Option<GuideResult>,
    /// whether scale is L=m monotone MOS
    lm: bool,
    /// whether scale is m=s monotone MOS
    ms: bool,
    /// whether scale is s=0 monotone MOS
    s0: bool,
    /// whether scale is a subst aL(bmcs)
    subst_l_ms: bool,
    /// whether scale is a subst bm(aLcs)
    subst_m_ls: bool,
    /// whether scale is a subst cs(aLbm)
    subst_s_lm: bool,
    /// maximum variety of scale
    mv: u8,
}

#[derive(Debug, Serialize)]
pub struct SigResult {
    profiles: Vec<ScaleProfile>,
    ji_tunings: Vec<Vec<String>>,
    ed_tunings: Vec<Vec<String>>,
}

#[derive(Debug, Serialize)]
pub struct WordResult {
    profile: ScaleProfile,
    ji_tunings: Vec<Vec<String>>,
    ed_tunings: Vec<Vec<String>>,
}

fn string_to_numbers(word: &str) -> Vec<usize> {
    let mut result = vec![];
    let arity = word.chars().collect::<HashSet<_>>().len();
    for c in word.chars() {
        if let Some(letter) = STEP_LETTERS[min(arity, 12)].find(c) {
            result.push(letter);
        }
    }
    result
}

fn word_to_sig(input: &[usize]) -> Vec<usize> {
    let mut result = vec![0, 0, 0];
    for &i in input {
        if i < 3 {
            result[i] += 1;
        }
    }
    result
}

fn numbers_to_string(word: &[usize]) -> String {
    let mut result = "".to_string();
    let arity = word.iter().collect::<HashSet<_>>().len();
    for i in word {
        if *i <= arity {
            result.push(STEP_LETTERS[min(arity, 12)].chars().nth(*i).unwrap_or('?'));
        }
    }
    result
}

fn guide_frame_to_result(structure: &GuideFrame) -> GuideResult {
<<<<<<< HEAD
    let GuideFrame {
        gs,
        polyoffset,
    } = structure;
=======
    let GuideFrame { gs, polyoffset } = structure;
>>>>>>> fa104eb0
    if structure.multiplicity() == 1 {
        GuideResult {
            gs: gs
                .iter()
                .map(|cv| {
                    let btreemap = cv.into_inner();
                    vec![
                        *btreemap.get(&0).unwrap_or(&0) as u8,
                        *btreemap.get(&1).unwrap_or(&0) as u8,
                        *btreemap.get(&2).unwrap_or(&0) as u8,
                    ]
                })
                .collect(),
            aggregate: {
                let cv: CountVector<usize> = gs
                    .iter()
                    .fold(CountVector::<usize>::ZERO, |acc, v| acc.add(v));
                let btreemap = cv.into_inner();
                vec![
                    *btreemap.get(&0).unwrap_or(&0) as u8,
                    *btreemap.get(&1).unwrap_or(&0) as u8,
                    *btreemap.get(&2).unwrap_or(&0) as u8,
                ]
            },
            polyoffset: polyoffset
                .iter()
                .map(|cv| {
                    let btreemap = cv.into_inner();
                    vec![
                        *btreemap.get(&0).unwrap_or(&0) as u8,
                        *btreemap.get(&1).unwrap_or(&0) as u8,
                        *btreemap.get(&2).unwrap_or(&0) as u8,
                    ]
                })
                .collect(),
            multiplicity: structure.multiplicity() as u8,
            complexity: structure.complexity() as u8,
        }
    } else {
        GuideResult {
            gs: gs
                .iter()
                .map(|cv| {
                    let btreemap = cv.into_inner();
                    vec![
                        *btreemap.get(&0).unwrap_or(&0) as u8,
                        *btreemap.get(&1).unwrap_or(&0) as u8,
                        *btreemap.get(&2).unwrap_or(&0) as u8,
                    ]
                })
                .collect(),
            aggregate: {
                let cv: CountVector<usize> = gs
                    .iter()
                    .fold(CountVector::<usize>::ZERO, |acc, v| acc.add(v));
                let btreemap = cv.into_inner();
                vec![
                    *btreemap.get(&0).unwrap_or(&0) as u8,
                    *btreemap.get(&1).unwrap_or(&0) as u8,
                    *btreemap.get(&2).unwrap_or(&0) as u8,
                ]
            },
            polyoffset: polyoffset
                .iter()
                .map(|cv| {
                    let btreemap = cv.into_inner();
                    vec![
                        *btreemap.get(&0).unwrap_or(&0) as u8,
                        *btreemap.get(&1).unwrap_or(&0) as u8,
                        *btreemap.get(&2).unwrap_or(&0) as u8,
                    ]
                })
                .collect(),
            multiplicity: structure.multiplicity() as u8,
            complexity: structure.clone().complexity() as u8,
        }
    }
}

fn get_unimodular_basis(
    structures: &[GuideFrame],
    step_sig: &[u8],
) -> Option<(Vec<Vec<u8>>, GuideResult)> {
    /*
    if (structure["multiplicity"] === 1) {
      if (structure["polyoffset"].length === 1) {
        // Check for two unequal step vectors.
        outer: for (let i = 0; i < gs.length; ++i) {
          for (let j = i; j < gs.length; ++j) {
            if (!isEqual(gs[i], gs[j])) {
              g = [...Object.values(gs[i])];
              h = [...Object.values(gs[j])];
              break outer;
            }
          }
        }
      } else {
        g = [...Object.values(structure["aggregate"])];
        h = [...Object.values(structure["polyoffset"][1])];
      }
    } else {
      g = [...Object.values(structure["aggregate"])];
      h = [...Object.values(dyadOnDegree(
        scaleWord,
        scaleWord.length / structure["multiplicity"],
        scaleWord.length / structure["multiplicity"],
      ))];
    }
     */
    for structure in structures {
        if structure.multiplicity() == 1 {
            let structure = guide_frame_to_result(structure);
            let gs = structure.gs.clone();
            for i in 0..gs.clone().len() {
                for j in i..gs.clone().len() {
                    if det3(step_sig, &gs[i], &gs[j]).abs() == 1 {
                        return Some((vec![gs[i].clone(), gs[j].clone()], structure));
                    }
                }
            }
            let polyoffset = structure.clone().polyoffset;
            for v in polyoffset {
                for w in structure.clone().gs {
                    if det3(step_sig, &v, &w).abs() == 1 {
                        return Some((vec![v, w], structure));
                    }
                }
            }
        } else {
            // this branch handles multiplicity > 1 scales
            let structure = guide_frame_to_result(structure);
            let vec_for_gs_element = structure.gs[0].clone();
            if let Some(vec_for_offset) = structure.polyoffset.last() {
                if det3(step_sig, &vec_for_gs_element, vec_for_offset).abs() == 1 {
                    return Some((vec![vec_for_gs_element, vec_for_offset.clone()], structure));
                }
            } else {
                return None;
            }
        }
    }
    None
}

/*

// Mutates `arr` a flat array matrix, swapping rows `i1` and `i2`.
function swapRows(arr, m, n, i1, i2) {
  if (i1 < 0 || i1 >= m) {
    throw new Error(
      `switchRows(): matrix index out of bounds! i1: ${i1} but m: ${m}`,
    );
  }
  if (i2 < 0 || i2 >= m) {
    throw new Error(
      `switchRows(): matrix index out of bounds! i2: ${i2} but m: ${m}`,
    );
  }
  for (let j = 0; j < n; j++) {
    const new1 = arr[n * i2 + j];
    const new2 = arr[n * i1 + j];
    [arr[n * i1 + j], arr[n * i2 + j]] = [new1, new2];
  }
}

// Scales row `i` of a matrix by `coeff`.
function multiplyRow(arr, m, n, i, coeff) {
  for (let j = 0; j < n; j++) {
    arr[n * i + j] *= coeff;
  }
}

// Does the operation "[row i2 of arr] += coeff * [row i1 of arr]".
function addMultipleOfFirstRowToSecond(arr, _, n, i1, i2, coeff) {
  for (let j = 0; j < n; j++) {
    arr[n * i2 + j] += coeff * arr[n * i1 + j];
  }
}

// Mutates `v` a flat Vec matrix in row major order, swapping rows `i1` and `i2`.
fn swap_rows(v: &mut [f64], m: usize, n: usize, i1: usize, i2: usize) {
    if i1 > m {
        console_log!("swap_rows(): matrix index i1 out of bounds");
        panic!();
    }
    if i2 > m {
        console_log!("swap_rows(): matrix index i2 out of bounds");
        panic!();
    }
    for j in 0..n {
        let new1 = v[n * i2 + j];
        let new2 = v[n * i1 + j];

        v[n * i1 + j] = new1;
        v[n * i2 + j] = new2;
        console_log!("{:?}", v);
    }
    console_log!("{:?}", v);
}

// Scales row `i` of `v` a flat Vec matrix in row major order by `coeff`.
fn multiply_row(v: &mut [f64], n: usize, i: usize, coeff: f64) {
    for j in 0..n {
        v[n * i + j] *= coeff;
    }
}

// Does the operation "[row i2 of arr] += coeff * [row i1 of arr]".
fn add_multiple_of_first_row_to_second(v: &mut [f64], n: usize, i1: usize, i2: usize, coeff: f64) {
    for j in 0..n {
        v[n * i2 + j] += coeff * v[n * i1 + j];
    }
}

// Use Gaussian elimination to solve a linear system `left` * x = `right`.
// Both `left` and `right` are assumed to have `m` rows;
// `left` has `n1` columns, and `right` has `n2`.
// The function returns the RHS after this process.
/*

// Use Gaussian elimination to solve a linear system `left` * x = `right`.
// Both `left` and `right` are assumed to have `m` rows;
// `left` has `n1` columns, and `right` has `n2`.
// The function returns the RHS after this process.
function gaussianElimination(left, right, m, n1, n2) {
  // Don't mutate the input
  let leftClone = structuredClone(left);
  let rightClone = structuredClone(right);
  // Iterating over columns, clear all entries below the pivot
  for (let j = 0; j < Math.min(m, n1); ++j) {
    let i = j + 1;
    // Try to make the (j, j) entry nonzero by swapping rows
    while (i < m && Math.abs(leftClone[n1 * j + j]) < Number.EPSILON) {
      swapRows(leftClone, m, n1, j, i);
      swapRows(rightClone, m, n2, j, i);
      i++;
    }
    // Return null to indicate a singular matrix
    if (Math.abs(leftClone[n1 * j + j]) < Number.EPSILON) {
      return null;
    }
    // Clear lower triangle{
    const pivot = leftClone[n1 * j + j];
    for (let i2 = j + 1; i2 < m; ++i2) {
      const target = leftClone[n1 * i2 + j];
      if (Math.abs(target) >= Number.EPSILON) {
        addMultipleOfFirstRowToSecond(leftClone, m, n1, j, i2, -target / pivot);
        addMultipleOfFirstRowToSecond(
          rightClone,
          m,
          n2,
          j,
          i2,
          -target / pivot,
        );
      }
    }
  }
  // Clear upper triangle
  for (let j = Math.min(m, n1) - 1; j >= 0; --j) {
    const pivot = leftClone[n1 * j + j];
    for (let i2 = 0; i2 < j; ++i2) {
      const target = leftClone[n1 * i2 + j];
      if (Math.abs(target) >= Number.EPSILON) {
        addMultipleOfFirstRowToSecond(leftClone, m, n1, j, i2, -target / pivot);
        addMultipleOfFirstRowToSecond(
          rightClone,
          m,
          n2,
          j,
          i2,
          -target / pivot,
        );
      }
    }
    // Scale rows so LHS gets 1 on diag
    // (Mutation can happen via another alias, though not via the `const` aliases we defined above.)
    multiplyRow(leftClone, m, n1, j, 1 / pivot);
    multiplyRow(rightClone, m, n2, j, 1 / pivot);
  }
  return rightClone;
}
 */
fn gaussian_elimination(
    left: &[f64],
    right: &[f64],
    m: usize,
    n1: usize,
    n2: usize,
) -> Option<Vec<f64>> {
    let mut left_clone = left.to_owned();
    let mut right_clone = right.to_owned();
    for j in 0..min(m, n1) {
        console_log!("{:?}", j);
        let mut i = j + 1;
        // Try to make the (j, j) entry nonzero by swapping rows
        console_log!("{:?}", i);
        while i < m && f64::abs(left_clone[n1 * j + j]) < f64::EPSILON {
            swap_rows(&mut left_clone, m, n1, j, i);
            swap_rows(&mut right_clone, m, n2, j, i);
            i += 1;
        }
        if i < m && f64::abs(left_clone[n1 * j + j]) < f64::EPSILON {
            console_log!("Matrix {:?} not invertible", left);
            return None; // singular matrix, no solution
        }
        // Clear lower triangle
        let pivot = left_clone[n1 * j + j];
        for i2 in (j + 1)..m {
            let target = left_clone[n1 * i2 + j];
            if f64::abs(target) >= f64::EPSILON {
                add_multiple_of_first_row_to_second(&mut left_clone, n2, j, i2, -target / pivot);
                add_multiple_of_first_row_to_second(&mut right_clone, n2, j, i2, -target / pivot);
            }
        }
    }
    // Clear upper triangle
    for j in (0..=(min(m, n1) - 1)).rev() {
        let pivot = left_clone[n1 * j + j];
        for i2 in 0..j {
            let target = left_clone[n1 * i2 + j];
            if f64::abs(target) >= f64::EPSILON {
                add_multiple_of_first_row_to_second(&mut left_clone, n1, j, i2, -target / pivot);
                add_multiple_of_first_row_to_second(&mut right_clone, n2, j, i2, -target / pivot);
            }
        }
        // Scale rows so LHS gets 1 on diag
        // (Mutation can happen via another alias, though not via the `const` aliases we defined above.)
        multiply_row(&mut left_clone, n1, j, 1.0 / pivot);
        multiply_row(&mut right_clone, n2, j, 1.0 / pivot);
    }
    Some(right_clone)
}
*/

pub fn word_to_profile(query: &[usize]) -> ScaleProfile {
    let brightest = numbers_to_string(&least_mode(query));
    let lm = monotone_lm(query);
    let ms = monotone_ms(query);
    let s0 = monotone_s0(query);
    let chirality = chirality(query);
    let reversed = least_mode(&query.iter().copied().rev().collect::<Vec<usize>>());
    let reversed = numbers_to_string(&reversed);
    let mv = maximum_variety(query) as u8;
    let step_sig = word_to_sig(query)
        .iter()
        .map(|x| *x as u8)
        .collect::<Vec<u8>>();
    let subst_l_ms = is_mos_subst(query, 0, 1, 2);
    let subst_m_ls = is_mos_subst(query, 1, 0, 2);
    let subst_s_lm = is_mos_subst(query, 2, 0, 1);
    if let Some(pair) = get_unimodular_basis(&guide_frames(query), &step_sig) {
        let (lattice_basis, structure) = pair;
        ScaleProfile {
            word: brightest,
            lattice_basis: Some(lattice_basis),
            // ploidacot: Ploidacot::try_get_ploidacot(query),
            chirality,
            reversed,
            structure: Some(structure),
            lm,
            ms,
            s0,
            subst_l_ms,
            subst_m_ls,
            subst_s_lm,
            mv,
        }
    } else {
        ScaleProfile {
            word: brightest,
            lattice_basis: None,
            // ploidacot: Ploidacot::try_get_ploidacot(query),
            chirality,
            reversed,
            structure: None,
            lm,
            ms,
            s0,
            subst_l_ms,
            subst_m_ls,
            subst_s_lm,
            mv,
        }
    }
}

#[wasm_bindgen]
pub fn word_result(query: String) -> Result<JsValue, JsValue> {
    let word_as_numbers = string_to_numbers(&query);
    let step_sig = word_to_sig(&word_as_numbers);

    Ok(to_value(&WordResult {
        profile: word_to_profile(&word_as_numbers),
        ji_tunings: sig_to_ji_tunings(&step_sig, RawJiRatio::OCTAVE),
        ed_tunings: sig_to_ed_tunings(&step_sig),
    })?)
}

#[wasm_bindgen]
pub fn word_to_brightest(query: String) -> String {
    let word_in_numbers = string_to_numbers(&query);
    let brightest = least_mode(&word_in_numbers);
    numbers_to_string(&brightest)
}

#[wasm_bindgen]
pub fn word_to_mv(query: String) -> u8 {
    let word_in_numbers = string_to_numbers(&query);
    maximum_variety(&word_in_numbers) as u8
}

#[allow(unused_variables)]
pub fn sig_to_ji_tunings(step_sig: &[usize], equave: RawJiRatio) -> Vec<Vec<String>> {
    /*
    let (a, b, c) = (step_sig[0] as i32, step_sig[1] as i32, step_sig[2] as i32);
    let ji_tunings =
        {
            let equave_monzo_result = Monzo::try_from_ratio(equave);
            if let Ok(equave_monzo) = equave_monzo_result {
                Monzo::EIGHTY_ONE_ODD_LIMIT
                    .iter()
                    .permutations(2)
                    .flat_map(|v| {
                        let step_sig = step_sig.into_iter().map(|x| *x as i32).collect::<Vec<_>>();
                        let (q, r) = (*v[0], *v[1]); // for each ordered pair of distinct (q, r)
                        let step_vectors = [(0..=a), (0..=b), (0..=c)]
                            .into_iter()
                            .multi_cartesian_product();
                        step_vectors.flat_map(|step_vector| {
                            let q_reduced = q.rd(equave_monzo);
                            if is_in_tuning_range(q_reduced.cents(), &step_sig, &step_vector, equave) {
                                let (x, y, z) = (step_vector[0], step_vector[1], step_vector[2]);
                                let step_vectors_2 = [(0..=a), (0..=b), (0..=c)]
                                    .into_iter()
                                    .multi_cartesian_product();
                                step_vectors_2.filter_map(|step_vector_2| {
                                    let r_reduced = r.rd(equave_monzo);
                                    if is_in_tuning_range(r_reduced.cents(), &step_sig, &step_vector_2, equave) {
                                        let (x_, y_, z_) = (step_vector_2[0], step_vector_2[1], step_vector_2[2]);
                                        let det = a*y*z_ + b*z*x_ + c*x*y_ - a*z*y_ - b*x*z_ - c*y*x_;
                                        if det == 1 || det == -1 {
                                            let one_zero_zero = [1.0, 0.0, 0.0];
                                            let zero_one_zero = [0.0, 1.0, 0.0];
                                            let zero_zero_one = [0.0, 0.0, 1.0];
                                            let m = [
                                                    a as f64, b as f64, c as f64,
                                                    x as f64, y as f64, z as f64,
                                                    x_ as f64, y_ as f64, z_ as f64,
                                                ];
                                            console_log!("Getting sol1");
                                            let sol1: Vec<f64> = gaussian_elimination(&m, &one_zero_zero, 3, 3, 1)
                                                .expect("`m` should be invertible");
                                            console_log!("Getting sol2");
                                            let sol2: Vec<f64> = gaussian_elimination(&m, &zero_one_zero, 3, 3, 1)
                                                .expect("`m` should be invertible");
                                            console_log!("Getting sol3");
                                            let sol3: Vec<f64> = gaussian_elimination(&m, &zero_zero_one, 3, 3, 1)
                                                .expect("`m` should be invertible");
                                            console_log!("Getting smonzo1");
                                            let smonzo1 = SubgroupMonzo::try_new(
                                                &[equave_monzo, q, r],
                                                &[f64::round(sol1[0]) as i32, f64::round(sol1[1]) as i32, f64::round(sol1[2]) as i32]);
                                            console_log!("Getting smonzo2");
                                            let smonzo2 = SubgroupMonzo::try_new(
                                                &[equave_monzo, q, r],
                                                &[f64::round(sol2[0]) as i32, f64::round(sol2[1]) as i32, f64::round(sol2[2]) as i32]);
                                            console_log!("Getting smonzo3");
                                            let smonzo3 = SubgroupMonzo::try_new(
                                                &[equave_monzo, q, r],
                                                &[f64::round(sol3[0]) as i32, f64::round(sol3[1]) as i32, f64::round(sol3[2]) as i32]);
                                            console_log!("Returning Some(...)");
                                            if let (Ok(sm1), Ok(sm2), Ok(sm3)) = (smonzo1, smonzo2, smonzo3) {
                                                Some(vec![sm1.to_monzo(), sm2.to_monzo(), sm3.to_monzo()])
                                            } else {
                                                None
                                            }
                                        } else {
                                            None
                                        }
                                        None
                                    } else {
                                        None
                                    }
                                })
                                .collect::<Vec::<Vec::<Monzo>>>()
                            } else {
                                vec![]
                            }
                        })
                        .collect::<Vec::<Vec::<Monzo>>>()
                    })
                    .collect::<Vec::<Vec::<Monzo>>>() // Each Vec<Monzo> is one solution
            } else {
                vec![]
            }
        };
    console_log!("Got all tunings in monzos");
    ji_tunings
        .into_iter()
        .map(|v| {
            v.into_iter()
                .map(|monzo| {
                    monzo.to_string()
                })
                .collect::<Vec<_>>()
        })
        .collect::<Vec<_>>()
                                            */
    vec![] // Return nothing until I figure out how to make this more efficient
}

pub fn sig_to_ed_tunings(step_sig: &[usize]) -> Vec<Vec<String>> {
    let ed_tunings = crate::equal::ed_tunings_for_ternary(
        step_sig,
        crate::ji_ratio::RawJiRatio::OCTAVE,
        EDO_BOUND,
        S_LOWER_BOUND,
        S_UPPER_BOUND,
    );
    ed_tunings
        .into_iter()
        .map(|v| {
            let edo: i32 = v
                .iter()
                .enumerate()
                .map(|(i, steps)| step_sig[i] as i32 * steps)
                .sum();
            v.iter()
                .map(|i| format!("{}\\{}", i, edo))
                .collect::<Vec<_>>()
        })
        .collect::<Vec<_>>()
}

#[wasm_bindgen]
#[allow(clippy::too_many_arguments)]
pub fn sig_result(
    query: Vec<u8>,
    lm: bool,
    ms: bool,
    s0: bool,
    ggs_len: u8,
    ggs_len_constraint: String,
    complexity: u8,
    complexity_constraint: String,
    mv: u8,
    mv_constraint: String,
    mos_subst: String,
) -> Result<JsValue, JsValue> {
    let step_sig = query;
    let filtering_cond = |scale: &[Letter]| {
        (!lm || monotone_lm(scale))
            && (!ms || monotone_ms(scale))
            && (!s0 || monotone_s0(scale))
            && (match ggs_len {
                0 => true,
                l => {
                    let guide_frames = guide_frames(scale);
                    if ggs_len_constraint == "exactly" {
                        !guide_frames.is_empty() && guide_frames[0].gs.len() == l as usize
                    } else {
                        !guide_frames.is_empty() && guide_frames[0].gs.len() <= l as usize
                    }
                }
            })
            && (match mv {
                0 => true,
                mv => {
                    if mv_constraint == "exactly" {
                        maximum_variety(scale) == mv as usize
                    } else {
                        maximum_variety(scale) <= mv as usize
                    }
                }
            })
            && (match complexity {
                0 => true,
                c => {
                    let guide_frames = guide_frames(scale);
                    if complexity_constraint == "exactly" {
                        !guide_frames.is_empty() && guide_frames[0].complexity() == c as usize
                    } else {
                        !guide_frames.is_empty() && guide_frames[0].complexity() <= c as usize
                    }
                }
            })
    };
    let step_sig = step_sig.iter().map(|x| *x as usize).collect::<Vec<_>>();
    let scales = if mos_subst == "on" {
        words::mos_substitution_scales(&step_sig)
    } else {
        crate::comb::necklaces_fixed_content(&step_sig)
    }; // Now filter
    let scales = scales
        .into_iter()
        .filter(|scale| filtering_cond(scale))
        .collect::<Vec<_>>();
    Ok(to_value(&SigResult {
        profiles: scales
            .iter()
            .map(|scale| word_to_profile(scale))
            .sorted_by_key(|profile| {
                if let Some(guide) = &profile.structure {
                    guide.complexity
                } else {
                    u8::MAX
                }
            })
            .collect(),
        ji_tunings: sig_to_ji_tunings(&step_sig, RawJiRatio::OCTAVE),
        ed_tunings: sig_to_ed_tunings(&step_sig),
    })?)
}<|MERGE_RESOLUTION|>--- conflicted
+++ resolved
@@ -174,14 +174,7 @@
 }
 
 fn guide_frame_to_result(structure: &GuideFrame) -> GuideResult {
-<<<<<<< HEAD
-    let GuideFrame {
-        gs,
-        polyoffset,
-    } = structure;
-=======
     let GuideFrame { gs, polyoffset } = structure;
->>>>>>> fa104eb0
     if structure.multiplicity() == 1 {
         GuideResult {
             gs: gs
