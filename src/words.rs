--- conflicted
+++ resolved
@@ -74,16 +74,6 @@
     {
         let mut result = self.0.clone();
         for (key, value) in w.0.iter() {
-<<<<<<< HEAD
-            match result.get_mut(key) { Some(update_this) => {
-                *update_this += value;
-                if *update_this == 0 {
-                    result.remove(key);
-                }
-            } _ => {
-                result.insert((*key).clone(), *value);
-            }}
-=======
             match result.get_mut(key) {
                 Some(update_this) => {
                     *update_this += value;
@@ -95,7 +85,6 @@
                     result.insert((*key).clone(), *value);
                 }
             }
->>>>>>> fa104eb0
         }
         Self(result)
     }
@@ -127,13 +116,6 @@
     {
         let mut result = BTreeMap::new();
         for key in slice {
-<<<<<<< HEAD
-            match result.get_mut(key) { Some(update_this) => {
-                *update_this += 1;
-            } _ => {
-                result.insert((*key).clone(), 1);
-            }}
-=======
             match result.get_mut(key) {
                 Some(update_this) => {
                     *update_this += 1;
@@ -142,7 +124,6 @@
                     result.insert((*key).clone(), 1);
                 }
             }
->>>>>>> fa104eb0
         }
         Self(result)
     }
@@ -180,13 +161,6 @@
         for key in (0..scale.len())
             .map(|degree| CountVector::from_slice(&word_on_degree(scale, degree, subword_length)))
         {
-<<<<<<< HEAD
-            match result.get_mut(&key) { Some(update_this) => {
-                *update_this += 1;
-            } _ => {
-                result.insert(key, 1);
-            }}
-=======
             match result.get_mut(&key) {
                 Some(update_this) => {
                     *update_this += 1;
@@ -195,7 +169,6 @@
                     result.insert(key, 1);
                 }
             }
->>>>>>> fa104eb0
         }
         CountVector(result)
     }
